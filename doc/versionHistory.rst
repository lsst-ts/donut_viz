--- conflicted
+++ resolved
@@ -4,7 +4,6 @@
 Version History
 ##################
 
-<<<<<<< HEAD
 .._lsst.ts.donut.viz-2.3.0
 
 -------------
@@ -12,7 +11,7 @@
 -------------
 
 * Added AiDonut RA pipeline.
-=======
+
 .._lsst.ts.donut.viz-2.2.3
 
 -------------
@@ -20,8 +19,6 @@
 -------------
 
 * Add band propagation to metadata in AggregateZernikeTablesTask.
-
->>>>>>> a92d6074
 
 .._lsst.ts.donut.viz-2.2.2
 
