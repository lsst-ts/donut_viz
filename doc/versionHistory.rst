.. _lsst.ts.donut.viz-version_history:

##################
Version History
##################

.._lsst.ts.donut.viz-2.3.0

-------------
2.3.0
-------------

<<<<<<< HEAD
=======
* Added AiDonut RA pipeline.
>>>>>>> d6f7d43d
* Add unpaired aggregation tasks.

.._lsst.ts.donut.viz-2.2.2

-------------
2.2.2
-------------

* Fix steps in refitWCS pipeline for RA.

.._lsst.ts.donut.viz-2.2.1

-------------
2.2.1
-------------

* Update title text in plotDonutFits

.._lsst.ts.donut.viz-2.2.0

-------------
2.2.0
-------------

* Add refitWCS pipeline for Danish and LSSTCam CWFS data.

.._lsst.ts.donut.viz-2.1.1

-------------
2.1.1
-------------

* Fix bug where key is used regardless of whether it exists

.._lsst.ts.donut.viz-2.1.0

-------------
2.1.0
-------------

* Add plotDonutFitsTask.

.._lsst.ts.donut.viz-2.0.4

-------------
2.0.4
-------------

* Fix importing convertDictToVisitInfo after changes in ts_wep.

.._lsst.ts.donut.viz-2.0.3

-------------
2.0.3
-------------

* Fix how we aggregate estimatorInfo metadata in average AggregateZernikes tables.

.._lsst.ts.donut.viz-2.0.2

-------------
2.0.2
-------------

* Add average danish fwhm values into metadata of average table.
* Change science sensor tests to use post_isr_image.

.._lsst.ts.donut.viz-2.0.1

-------------
2.0.1
-------------

* Update pipelines with pairingPlot, turn on Flat for CWFS ISR, turn off maxPowerGrad

.._lsst.ts.donut.viz-2.0.0

-------------
2.0.0
-------------

* Add PlotCwfsPairingTask, update ISR connections to post_isr_image

.._lsst.ts.donut.viz-1.9.0

-------------
1.9.0
-------------

* Add wavefront estimation algorithm metadata into the Aggregate Zernikes Raw and AOS Raw Visit table metadata.

.._lsst.ts.donut.viz-1.8.1

-------------
1.8.1
-------------

* Updated TIE RA pipeline to match Danish.

.._lsst.ts.donut.viz-1.8.0

-------------
1.8.0
-------------

* Simplify aggregate donut stamps metadata to only include visit level info.

.._lsst.ts.donut.viz-1.7.2

-------------
1.7.2
-------------

* Remove calls to plt.Figure to fix memory leak

.._lsst.ts.donut.viz-1.7.1

-------------
1.7.1
-------------

* Fix upload bug for remote uploads to RubinTV.

.._lsst.ts.donut.viz-1.7.0

-------------
1.7.0
-------------

* Fix donut_viz test ISR configs to use default ISR calibration configs.

.._lsst.ts.donut.viz-1.6.9

-------------
1.6.9
-------------

* Change binning to 2x in rapid analysis Danish pipeline
* Selecting only 4 donuts for Zernike estimation in rapid analysis Danish pipeline. This is to take max advantage of parllelization on the summit.

.._lsst.ts.donut.viz-1.6.8

-------------
1.6.8
-------------

* When aggregating donut stamps, only keep the visit level metadata.

.._lsst.ts.donut.viz-1.6.8

-------------
1.6.8
-------------

* Switch to post_isr_image and (in some pipelines) v2 steps

.._lsst.ts.donut.viz-1.6.7

-------------
1.6.7
-------------

* Change Jenkinsfile to point back to develop branch of ts_jenkins_shared_library.

.._lsst.ts.donut.viz-1.6.6

-------------
1.6.6
-------------

* Fix pipelines to use cutOutDonutsCwfsPairTask and reassignCwfsCutoutsPairTask names for new connections.
* Adjust pipelines after testing with initial on-sky commissioning data.
* Fix donut stamp metadata when only a single donutStamp in donutStamps.

.._lsst.ts.donut.viz-1.6.5

-------------
1.6.5
-------------

* Use the managedTempFile from RA's CI to allow it to check plot creation.

.._lsst.ts.donut.viz-1.6.4

-------------
1.6.4
-------------

* Fix aggregateDonutTablesCwfsTask to work when tables are not present for all wavefront detectors.
* Fix tests to work with updated ts_wep test data that only has raw data for one pair of wavefront sensors stored.

.._lsst.ts.donut.viz-1.6.3

-------------
1.6.3
-------------

* Make the Zernike pyramid plots more compact when using CWFS data.

.._lsst.ts.donut.viz-1.6.2

-------------
1.6.2
-------------

* Fix positioning and orientation of stamps in PlotDonutCwfsTask

.._lsst.ts.donut.viz-1.6.1

-------------
1.6.1
-------------

* Move AOS pipelines to donut_viz to avoid import in ts_wep.
* Add LSSTCam pipelines.
* Add test_pipelines.py.

.._lsst.ts.donut.viz-1.6.0

-------------
1.6.0
-------------

* Add S11-only mode for LsstCam Full Array Mode.

.._lsst.ts.donut.viz-1.5.0

-------------
1.5.0
-------------

* Add donut plot for LSSTCam corner sensors.

.._lsst.ts.donut.viz-1.4.0

-------------
1.4.0
-------------

* Add CWFS compatible tasks for donut_viz pipeline.

.._lsst.ts.donut.viz-1.3.0

-------------
1.3.0
-------------

* Fix failures that occur when detectors are missing data.
* Add tests for detectors missing data.
* Fix intra, extra labeling in donut plots.
* Add utilities tests.

.._lsst.ts.donut.viz-1.2.3

-------------
1.2.3
-------------

* Fixed bug when we have different numbers of donuts on different detectors.

.._lsst.ts.donut.viz-1.2.2

-------------
1.2.2
-------------

* Change tasks to use run methods inside runQuantum to make things easier to test and enable running tasks interactively.

.._lsst.ts.donut.viz-1.2.1

-------------
1.2.1
-------------

* Add PlotPsfZernTask that creates a per-detector scatter plot of the PSF calculated with the convertZernikesToPsfWidth method.

.. _lsst.ts.donut.viz-1.2.0:

-------------
1.2.0
-------------

* Enable sparse zernikes to be used from ts_wep.

.. _lsst.ts.donut.viz-1.1.2:

-------------
1.1.2
-------------

* Enabled Zernike pyramids to work with lower jmax.

.. _lsst.ts.donut.viz-1.1.1:

-------------
1.1.1
-------------

* Add deferQueryConstraint=True to input connections that have no incoming data from an intrafocal DataId.
* Add dummyExposureJoiner to get ``exposure`` dimension into quantum graph generation to relate visit and group.

.. _lsst.ts.donut.viz-1.1.0:

-------------
1.1.0
-------------

* Add tests for full donut_viz pipeline.
* Add changelog github action.
* Add Jenkinsfile.

.. _lsst.ts.donut.viz-1.0.0:

-------------
1.0.0
-------------

* First official release of the donut_viz package<|MERGE_RESOLUTION|>--- conflicted
+++ resolved
@@ -10,10 +10,7 @@
 2.3.0
 -------------
 
-<<<<<<< HEAD
-=======
 * Added AiDonut RA pipeline.
->>>>>>> d6f7d43d
 * Add unpaired aggregation tasks.
 
 .._lsst.ts.donut.viz-2.2.2
